import React, { useState, useEffect } from 'react';
import { Link, useNavigate } from 'react-router-dom';
<<<<<<< HEAD
import { useAuth, useCart } from '../context';
import userService from '../api/services/userService';
import orderService from '../api/services/orderService';
import stripeService from '../api/services/stripeService';
import { LoadingSpinner, Toast } from '../components/Common';
import StripeProvider from '../components/Payment/StripeProvider';
import StripeCheckoutForm from '../components/Payment/StripeCheckoutForm';

// Comprehensive world countries list
const COUNTRIES = [
    'Afghanistan', 'Albania', 'Algeria', 'Andorra', 'Angola', 'Argentina', 'Armenia', 'Australia',
    'Austria', 'Azerbaijan', 'Bahamas', 'Bahrain', 'Bangladesh', 'Barbados', 'Belarus', 'Belgium',
    'Belize', 'Benin', 'Bhutan', 'Bolivia', 'Bosnia and Herzegovina', 'Botswana', 'Brazil', 'Brunei',
    'Bulgaria', 'Burkina Faso', 'Burundi', 'Cambodia', 'Cameroon', 'Canada', 'Cape Verde',
    'Central African Republic', 'Chad', 'Chile', 'China', 'Colombia', 'Comoros', 'Congo', 'Costa Rica',
    'Croatia', 'Cuba', 'Cyprus', 'Czech Republic', 'Denmark', 'Djibouti', 'Dominica', 'Dominican Republic',
    'Ecuador', 'Egypt', 'El Salvador', 'Equatorial Guinea', 'Eritrea', 'Estonia', 'Ethiopia', 'Fiji',
    'Finland', 'France', 'Gabon', 'Gambia', 'Georgia', 'Germany', 'Ghana', 'Greece', 'Grenada',
    'Guatemala', 'Guinea', 'Guinea-Bissau', 'Guyana', 'Haiti', 'Honduras', 'Hungary', 'Iceland',
    'India', 'Indonesia', 'Iran', 'Iraq', 'Ireland', 'Israel', 'Italy', 'Jamaica', 'Japan', 'Jordan',
    'Kazakhstan', 'Kenya', 'Kiribati', 'Kuwait', 'Kyrgyzstan', 'Laos', 'Latvia', 'Lebanon', 'Lesotho',
    'Liberia', 'Libya', 'Liechtenstein', 'Lithuania', 'Luxembourg', 'Madagascar', 'Malawi', 'Malaysia',
    'Maldives', 'Mali', 'Malta', 'Marshall Islands', 'Mauritania', 'Mauritius', 'Mexico', 'Micronesia',
    'Moldova', 'Monaco', 'Mongolia', 'Montenegro', 'Morocco', 'Mozambique', 'Myanmar', 'Namibia',
    'Nauru', 'Nepal', 'Netherlands', 'New Zealand', 'Nicaragua', 'Niger', 'Nigeria', 'North Korea',
    'North Macedonia', 'Norway', 'Oman', 'Pakistan', 'Palau', 'Palestine', 'Panama', 'Papua New Guinea',
    'Paraguay', 'Peru', 'Philippines', 'Poland', 'Portugal', 'Qatar', 'Romania', 'Russia', 'Rwanda',
    'Saint Kitts and Nevis', 'Saint Lucia', 'Saint Vincent and the Grenadines', 'Samoa', 'San Marino',
    'Sao Tome and Principe', 'Saudi Arabia', 'Senegal', 'Serbia', 'Seychelles', 'Sierra Leone',
    'Singapore', 'Slovakia', 'Slovenia', 'Solomon Islands', 'Somalia', 'South Africa', 'South Korea',
    'South Sudan', 'Spain', 'Sri Lanka', 'Sudan', 'Suriname', 'Sweden', 'Switzerland', 'Syria',
    'Taiwan', 'Tajikistan', 'Tanzania', 'Thailand', 'Timor-Leste', 'Togo', 'Tonga', 'Trinidad and Tobago',
    'Tunisia', 'Turkey', 'Turkmenistan', 'Tuvalu', 'Uganda', 'Ukraine', 'United Arab Emirates',
    'United Kingdom', 'United States', 'Uruguay', 'Uzbekistan', 'Vanuatu', 'Vatican City', 'Venezuela',
    'Vietnam', 'Yemen', 'Zambia', 'Zimbabwe'
];

const PaymentPage = () => {
    const navigate = useNavigate();
    const { isAuthenticated, user } = useAuth();
    const { items: cartItems, total: cartTotal, itemCount, clearCart } = useCart();
    
    const [showImportOptions, setShowImportOptions] = useState(false);
    const [selectedAddress, setSelectedAddress] = useState('');
    const [toast, setToast] = useState(null);
    const [isLoading, setIsLoading] = useState(true);
    const [isProcessing, setIsProcessing] = useState(false);
    const [clientSecret, setClientSecret] = useState(null);
    const [showStripeForm, setShowStripeForm] = useState(false);
    const [orderCompleted, setOrderCompleted] = useState(false);
    
    // User data from database
    const [userData, setUserData] = useState({
        profile: null,
        addresses: []
    });
    
=======
import StripeProvider from '../components/Payment/StripeProvider';
import StripeCheckout from '../components/Payment/StripeCheckout';
import stripePaymentService from '../api/services/stripePaymentService';

const PaymentPage = () => {
    const navigate = useNavigate();
    const [paymentMethod, setPaymentMethod] = useState('stripe');
    const [showImportOptions, setShowImportOptions] = useState(false);
    const [selectedAddress, setSelectedAddress] = useState('');
    const [notification, setNotification] = useState({ show: false, message: '', type: '' });
    const [clientSecret, setClientSecret] = useState('');
    const [isCreatingIntent, setIsCreatingIntent] = useState(false);
    const [paymentIntentId, setPaymentIntentId] = useState('');
    const [showStripeForm, setShowStripeForm] = useState(false);
>>>>>>> 332c740b
    const [formData, setFormData] = useState({
        // Billing Info
        firstName: '',
        lastName: '',
        email: '',
        phone: '',
        
        // Shipping Address
        address: '',
        city: '',
        postcode: '',
        country: 'United Kingdom',
        
        // Options
        sameAsBilling: true,
        newsletter: false
    });

    // Load user data from database
    useEffect(() => {
        const loadUserData = async () => {
            console.log('🔐 PaymentPage Auth Check:', {
                isAuthenticated,
                user,
                hasUser: !!user,
                userId: user?._id
            });
            
            if (!isAuthenticated) {
                console.error('❌ Not authenticated - REDIRECT DISABLED FOR DEBUGGING');
                console.error('Auth state:', { isAuthenticated, user });
                navigate('/login', {
                    state: {
                        from: { pathname: '/payment' },
                        message: 'Please login to proceed with checkout'
                    }
                });
                return;
            }

            // Check if cart is empty (but not if order was just completed)
            if (!cartItems || cartItems.length === 0) {
                if (orderCompleted) {
                    console.log('✅ Order completed, skipping cart empty check');
                    return;
                }
                console.log('⚠️ Cart is empty, redirecting to /cart');
                console.log('Cart items:', cartItems);
                setToast({
                    message: 'Your cart is empty',
                    type: 'warning'
                });
                setTimeout(() => {
                    console.log('🔄 Executing redirect to /cart');
                    navigate('/cart');
                }, 2000);
                return;
            }

            try {
                setIsLoading(true);
                
                // Load user profile and addresses
                const [profileResponse, addressesResponse] = await Promise.all([
                    userService.getProfile(),
                    userService.getAddresses()
                ]);

                console.log('Profile response:', profileResponse);
                console.log('Addresses response:', addressesResponse);

                // Extract data from responses (handle nested data structure)
                // Profile: {success: true, data: {user: {...}}}
                // Addresses: {success: true, data: {addresses: [...]}}
                const profile = profileResponse?.data?.user || profileResponse?.data;
                const addresses = addressesResponse?.data?.addresses || [];

                console.log('Extracted profile:', profile);
                console.log('Extracted addresses:', addresses);

                setUserData({
                    profile: profile,
                    addresses: Array.isArray(addresses) ? addresses : []
                });

                // Show import options if user has saved data
                if (Array.isArray(addresses) && addresses.length > 0) {
                    setShowImportOptions(true);
                }

                // Don't auto-fill - let user click import button
                console.log('User data loaded. Click import to fill fields.');

            } catch (error) {
                console.error('❌ Error loading user data:', error);
                console.error('Error details:', {
                    message: error.message,
                    response: error.response,
                    status: error.response?.status,
                    data: error.response?.data
                });
                setToast({
                    message: 'Failed to load user data. Please try again.',
                    type: 'error'
                });
            } finally {
                setIsLoading(false);
            }
        };

        loadUserData();
    }, [isAuthenticated, navigate, cartItems]);

    // Calculate totals from cart
    const subtotal = cartTotal || 0;
    const shipping = 0; // Free shipping
    const tax = subtotal * 0.2; // 20% VAT
    const total = subtotal + shipping + tax;

    // Import user profile data
    const importProfileData = () => {
        if (userData.profile) {
            setFormData(prev => ({
                ...prev,
                firstName: userData.profile.firstName || '',
                lastName: userData.profile.lastName || '',
                email: userData.profile.email || '',
                phone: userData.profile.phone || ''
            }));
            setToast({
                message: 'Profile information imported successfully!',
                type: 'success'
            });
            setShowImportOptions(false);
        }
    };

    // Import selected address
    const importAddress = (addressId) => {
        const address = userData.addresses.find(addr => addr._id === addressId);
        if (address) {
            setFormData(prev => ({
                ...prev,
                address: address.address || '',
                city: address.city || '',
                postcode: address.postcode || '',
                country: address.country || 'United Kingdom'
            }));
            setToast({
                message: `${address.type} address imported successfully!`,
                type: 'success'
            });
        }
        setSelectedAddress('');
    };



    // Clear all form data
    const clearFormData = () => {
        setFormData({
            firstName: '',
            lastName: '',
            email: '',
            phone: '',
            address: '',
            city: '',
            postcode: '',
            country: 'United Kingdom',
            sameAsBilling: true,
            newsletter: false
        });
        setToast({
            message: 'All form data cleared!',
            type: 'info'
        });
    };

    const handleInputChange = (e) => {
        const { name, value, type, checked } = e.target;
        setFormData(prev => ({
            ...prev,
            [name]: type === 'checkbox' ? checked : value
        }));
    };

<<<<<<< HEAD
    const handleSubmit = async (e) => {
        e.preventDefault();
        
        // Validate form
        if (!formData.firstName || !formData.lastName || !formData.email || !formData.phone) {
            setToast({
                message: 'Please fill in all contact information',
                type: 'error'
            });
            return;
        }
=======
    // Create payment intent when ready to pay
    const createPaymentIntent = async () => {
        setIsCreatingIntent(true);
        try {
            const response = await stripePaymentService.createPaymentIntent({
                amount: total,
                currency: 'gbp',
                metadata: {
                    orderType: 'product_purchase',
                    itemCount: cartItems.length
                }
            });
            
            setClientSecret(response.data.clientSecret);
            setPaymentIntentId(response.data.paymentIntentId);
            setShowStripeForm(true);
            console.log('✅ Payment intent created:', response.data.paymentIntentId);
            showNotification('Payment form ready!', 'success');
        } catch (error) {
            console.error('❌ Failed to create payment intent:', error);
            showNotification('Failed to initialize payment. Please try again.', 'error');
        } finally {
            setIsCreatingIntent(false);
        }
    };

    const handlePaymentSuccess = async (paymentIntent) => {
        console.log('✅ Payment succeeded:', paymentIntent);
        
        try {
            // Create order after successful payment
            const orderData = {
                paymentIntentId: paymentIntent.id,
                items: cartItems,
                shippingAddress: {
                    firstName: formData.firstName,
                    lastName: formData.lastName,
                    address: formData.address,
                    city: formData.city,
                    postcode: formData.postcode,
                    country: formData.country
                },
                contactInfo: {
                    email: formData.email,
                    phone: formData.phone
                },
                totals: {
                    subtotal,
                    shipping,
                    tax,
                    total
                }
            };
            
            const orderResponse = await stripePaymentService.processOrder(orderData);
            console.log('✅ Order created:', orderResponse);
            
            showNotification('Order placed successfully!', 'success');
            
            // Redirect to success page
            setTimeout(() => {
                navigate(`/order-confirmation/${orderResponse.data.orderId || 'success'}`);
            }, 1500);
        } catch (error) {
            console.error('❌ Failed to create order:', error);
            showNotification('Payment succeeded but failed to create order. Please contact support.', 'error');
        }
    };

    const handlePaymentError = (error) => {
        console.error('❌ Payment failed:', error);
        showNotification(`Payment failed: ${error.message}`, 'error');
    };

    const handleSubmit = (e) => {
        e.preventDefault();
        
        // Validate form data
        if (!formData.firstName || !formData.lastName || !formData.email || !formData.phone) {
            showNotification('Please fill in all contact information', 'error');
            return;
        }
        
        if (!formData.address || !formData.city || !formData.postcode) {
            showNotification('Please fill in all shipping address fields', 'error');
            return;
        }
        
        // Create payment intent and show Stripe form
        createPaymentIntent();
    };
>>>>>>> 332c740b

        if (!formData.address || !formData.city || !formData.postcode || !formData.country) {
            setToast({
                message: 'Please fill in all shipping address fields',
                type: 'error'
            });
            return;
        }

        try {
            setIsProcessing(true);

            // Create payment intent with Stripe
            const paymentIntentData = {
                amount: total,
                currency: 'usd',
                metadata: {
                    customerEmail: formData.email,
                    customerName: `${formData.firstName} ${formData.lastName}`,
                }
            };

            const response = await stripeService.createPaymentIntent(paymentIntentData);

            if (response.success && response.data.clientSecret) {
                setClientSecret(response.data.clientSecret);
                setShowStripeForm(true);
                setToast({
                    message: 'Please complete payment below',
                    type: 'info'
                });
            }
        } catch (error) {
            console.error('Error creating payment intent:', error);
            setToast({
                message: error.message || 'Failed to initialize payment. Please try again.',
                type: 'error'
            });
        } finally {
            setIsProcessing(false);
        }
    };

    const handlePaymentSuccess = async (paymentIntent) => {
        console.log('🎉 ===== PAYMENT SUCCESS HANDLER STARTED =====');
        console.log('💳 Payment Intent:', paymentIntent);
        
        try {
            setIsProcessing(true);
            console.log('⏳ Processing set to true');

            // Prepare order data
            const orderData = {
                items: cartItems.map(item => ({
                    product: item.product?._id || item._id,
                    name: item.product?.name || item.name,
                    price: item.price,
                    quantity: item.quantity,
                    variants: item.options ? Object.entries(item.options).map(([name, value]) => ({ name, value })) : [],
                    image: item.product?.primaryImage?.url || item.product?.images?.[0]?.url || item.image
                })),
                shippingAddress: {
                    firstName: formData.firstName,
                    lastName: formData.lastName,
                    address: formData.address,
                    city: formData.city,
                    postcode: formData.postcode,
                    country: formData.country,
                    phone: formData.phone
                },
                paymentMethod: 'stripe',
                paymentDetails: {
                    paymentIntentId: paymentIntent.id,
                    amount: total,
                    status: 'completed'
                },
                subtotal,
                tax,
                shipping: {
                    cost: shipping,
                    method: 'Standard Delivery'
                },
                total
            };

            console.log('📦 Order Data Prepared:', orderData);
            console.log('🚀 Calling orderService.createOrder...');

            // Create order
            const response = await orderService.createOrder(orderData);
            console.log('✅ Order Service Response:', response);
            console.log('📊 Response Structure:', {
                success: response.success,
                hasData: !!response.data,
                hasOrder: !!response.data?.order,
                orderNumber: response.data?.order?.orderNumber
            });

            if (response.success && response.data?.order) {
                const orderNumber = response.data.order.orderNumber;
                console.log('🎫 Order Number Extracted:', orderNumber);

                if (!orderNumber) {
                    console.error('❌ No order number in response:', response);
                    throw new Error('Order created but no order number received');
                }

                console.log('🧹 Clearing cart...');
                
                // Mark order as completed BEFORE clearing cart to prevent redirect
                setOrderCompleted(true);
                console.log('✅ Order marked as completed');
                
                await clearCart();
                console.log('✅ Cart cleared successfully');

                setToast({
                    message: 'Order placed successfully!',
                    type: 'success'
                });
                console.log('📢 Success toast displayed');

                console.log(`🔄 Redirecting to: /order-confirmation/${orderNumber}`);
                console.log('⏱️ Redirect will happen in 1.5 seconds...');
                
                // Redirect to order confirmation
                setTimeout(() => {
                    console.log('🚀 EXECUTING NAVIGATION NOW');
                    console.log('Target URL:', `/order-confirmation/${orderNumber}`);
                    navigate(`/order-confirmation/${orderNumber}`);
                    console.log('✅ Navigate function called');
                }, 1500);
            } else {
                console.error('❌ Order creation failed - Invalid response structure');
                console.error('Response:', response);
                throw new Error('Order creation failed');
            }
        } catch (error) {
            console.error('💥 ===== ERROR IN PAYMENT SUCCESS HANDLER =====');
            console.error('Error object:', error);
            console.error('Error message:', error.message);
            console.error('Error stack:', error.stack);
            
            setToast({
                message: error.message || 'Payment successful but order creation failed. Please contact support.',
                type: 'error'
            });
        } finally {
            console.log('🏁 Payment success handler finished, setting processing to false');
            setIsProcessing(false);
        }
    };

    const handlePaymentError = (error) => {
        console.error('Payment error:', error);
        
        // Redirect to payment failed page with error details
        setTimeout(() => {
            navigate('/payment-failed', {
                state: {
                    error: error.message || 'Payment could not be processed',
                    orderData: {
                        total,
                        subtotal,
                        tax,
                        shipping
                    }
                }
            });
        }, 1000);
    };



    // Loading state
    if (isLoading) {
        return (
            <div className="bloc bgc-5700 full-width-bloc l-bloc" id="payment-loading">
                <div className="container bloc-md bloc-lg-md">
                    <div className="d-flex justify-content-center align-items-center" style={{ minHeight: '400px' }}>
                        <LoadingSpinner size="lg" />
                        <div className="ms-3">
                            <p className="tc-6533">Loading checkout...</p>
                        </div>
                    </div>
                </div>
            </div>
        );
    }

    return (
        <div className="bloc bgc-5700 full-width-bloc l-bloc" id="payment-bloc">
            {/* Toast Notification */}
            {toast && (
                <Toast
                    message={toast.message}
                    type={toast.type}
                    action={toast.action}
                    onClose={() => setToast(null)}
                />
            )}

            {/* Processing Overlay */}
            {isProcessing && (
                <div className="position-fixed top-0 start-0 w-100 h-100 d-flex align-items-center justify-content-center bg-dark bg-opacity-50" style={{ zIndex: 2000 }}>
                    <div className="bg-white rounded p-4 text-center">
                        <LoadingSpinner size="lg" />
                        <p className="tc-6533 mt-3 mb-0">Processing your order...</p>
                    </div>
                </div>
            )}

            <div className="container bloc-md bloc-lg-md">
                <div className="row">
                    {/* Import Options Panel */}
                    {showImportOptions && (
                        <div className="col-12 mb-4">
                            <div className="store-card fill-card border-primary">
                                <h5 className="tc-6533 bold-text mb-3">
                                    <svg width="20" height="20" viewBox="0 0 24 24" className="me-2" fill="none" stroke="currentColor" strokeWidth="2">
                                        <path d="M16 4h2a2 2 0 0 1 2 2v14a2 2 0 0 1-2 2H6a2 2 0 0 1-2-2V6a2 2 0 0 1 2-2h2" />
                                        <rect x="8" y="2" width="8" height="4" rx="1" ry="1" />
                                    </svg>
                                    Import Your Saved Information
                                </h5>
                                
                                <div className="row">
                                    {/* Import Profile */}
                                    <div className="col-md-6 mb-3">
                                        <div className="border rounded p-3 h-100">
                                            <h6 className="tc-6533 mb-2">Profile Information</h6>
                                            <p className="small text-muted mb-3">
                                                Import your name, email, and phone number
                                            </p>
                                            <div className="mb-3">
                                                <small className="text-muted d-block">Preview:</small>
                                                <small className="tc-6533">
                                                    {userData.profile.firstName} {userData.profile.lastName}<br />
                                                    {userData.profile.email}
                                                </small>
                                            </div>
                                            <button
                                                type="button"
                                                className="btn btn-primary btn-sm w-100"
                                                onClick={importProfileData}
                                            >
                                                Import Profile
                                            </button>
                                        </div>
                                    </div>

                                    {/* Import Address */}
                                    <div className="col-md-6 mb-3">
                                        <div className="border rounded p-3 h-100">
                                            <h6 className="tc-6533 mb-2">Saved Addresses</h6>
                                            <p className="small text-muted mb-3">
                                                Choose from your saved addresses
                                            </p>
                                            <select
                                                className="form-select form-select-sm mb-3"
                                                value={selectedAddress}
                                                onChange={(e) => setSelectedAddress(e.target.value)}
                                            >
                                                <option value="">Select an address...</option>
                                                {userData.addresses.map((address) => (
                                                    <option key={address._id} value={address._id}>
                                                        {address.type} - {address.city}
                                                    </option>
                                                ))}
                                            </select>
                                            <button
                                                type="button"
                                                className="btn btn-primary btn-sm w-100"
                                                onClick={() => importAddress(selectedAddress)}
                                                disabled={!selectedAddress}
                                            >
                                                Import Address
                                            </button>
                                        </div>
                                    </div>


                                </div>

                                <div className="text-center mt-3">
                                    <button
                                        type="button"
                                        className="btn btn-outline-secondary btn-sm"
                                        onClick={() => setShowImportOptions(false)}
                                    >
                                        Close Import Options
                                    </button>
                                </div>
                            </div>
                        </div>
                    )}

                    <div className="row">
                        {/* Checkout Form */}
                        <div className="col-lg-8 mb-4 mb-lg-0">
                            {/* Quick Import Button */}
                            {userData.addresses.length > 0 && (
                                <div className="mb-4">
                                    <button
                                        type="button"
                                        className={`btn ${showImportOptions ? 'btn-outline-primary' : 'btn-primary'} btn-rd w-100`}
                                        onClick={() => setShowImportOptions(!showImportOptions)}
                                    >
                                        <svg width="20" height="20" viewBox="0 0 24 24" className="me-2" fill="none" stroke="currentColor" strokeWidth="2">
                                            <path d="M16 4h2a2 2 0 0 1 2 2v14a2 2 0 0 1-2 2H6a2 2 0 0 1-2-2V6a2 2 0 0 1 2-2h2" />
                                            <rect x="8" y="2" width="8" height="4" rx="1" ry="1" />
                                        </svg>
                                        {showImportOptions ? 'Hide' : 'Use'} Saved Information
                                        {userData.addresses.length > 0 && ` (${userData.addresses.length} address${userData.addresses.length > 1 ? 'es' : ''})`}
                                    </button>
                                </div>
                            )}
                            
                            <div>
                                {/* Contact Information */}
                                <div className="store-card fill-card mb-4">
                                    <div className="d-flex justify-content-between align-items-center mb-4">
                                        <h3 className="tc-6533 bold-text mb-0">Contact Information</h3>
                                        <button
                                            type="button"
                                            className="btn btn-outline-primary btn-sm"
                                            onClick={importProfileData}
                                        >
                                            <svg width="14" height="14" viewBox="0 0 24 24" className="me-1" fill="none" stroke="currentColor" strokeWidth="2">
                                                <path d="M16 4h2a2 2 0 0 1 2 2v14a2 2 0 0 1-2 2H6a2 2 0 0 1-2-2V6a2 2 0 0 1 2-2h2" />
                                                <rect x="8" y="2" width="8" height="4" rx="1" ry="1" />
                                            </svg>
                                            Use Profile Data
                                        </button>
                                    </div>
                                    <div className="row">
                                        <div className="col-md-6 mb-3">
                                            <label className="form-label tc-6533 bold-text">First Name</label>
                                            <input
                                                type="text"
                                                name="firstName"
                                                className="form-control"
                                                value={formData.firstName}
                                                onChange={handleInputChange}
                                                required
                                            />
                                        </div>
                                        <div className="col-md-6 mb-3">
                                            <label className="form-label tc-6533 bold-text">Last Name</label>
                                            <input
                                                type="text"
                                                name="lastName"
                                                className="form-control"
                                                value={formData.lastName}
                                                onChange={handleInputChange}
                                                required
                                            />
                                        </div>
                                        <div className="col-md-6 mb-3">
                                            <label className="form-label tc-6533 bold-text">Email</label>
                                            <input
                                                type="email"
                                                name="email"
                                                className="form-control"
                                                value={formData.email}
                                                onChange={handleInputChange}
                                                required
                                            />
                                        </div>
                                        <div className="col-md-6 mb-3">
                                            <label className="form-label tc-6533 bold-text">Phone</label>
                                            <input
                                                type="tel"
                                                name="phone"
                                                className="form-control"
                                                value={formData.phone}
                                                onChange={handleInputChange}
                                                required
                                            />
                                        </div>
                                    </div>
                                </div>

                                {/* Shipping Address */}
                                <div className="store-card fill-card mb-4">
                                    <div className="d-flex justify-content-between align-items-center mb-4">
                                        <h3 className="tc-6533 bold-text mb-0">Shipping Address</h3>
                                        <div className="d-flex gap-2">
                                            <select
                                                className="form-select form-select-sm"
                                                style={{ width: 'auto' }}
                                                value={selectedAddress}
                                                onChange={(e) => {
                                                    setSelectedAddress(e.target.value);
                                                    if (e.target.value) importAddress(e.target.value);
                                                }}
                                            >
                                                <option value="">Use saved address...</option>
                                                {userData.addresses.map((address) => (
                                                    <option key={address._id} value={address._id}>
                                                        {address.type} - {address.city}
                                                    </option>
                                                ))}
                                            </select>
                                        </div>
                                    </div>
                                    <div className="row">
                                        <div className="col-12 mb-3">
                                            <label className="form-label tc-6533 bold-text">Address</label>
                                            <input
                                                type="text"
                                                name="address"
                                                className="form-control"
                                                placeholder="Street address"
                                                value={formData.address}
                                                onChange={handleInputChange}
                                                required
                                            />
                                        </div>
                                        <div className="col-md-6 mb-3">
                                            <label className="form-label tc-6533 bold-text">City</label>
                                            <input
                                                type="text"
                                                name="city"
                                                className="form-control"
                                                value={formData.city}
                                                onChange={handleInputChange}
                                                required
                                            />
                                        </div>
                                        <div className="col-md-3 mb-3">
                                            <label className="form-label tc-6533 bold-text">Postcode</label>
                                            <input
                                                type="text"
                                                name="postcode"
                                                className="form-control"
                                                value={formData.postcode}
                                                onChange={handleInputChange}
                                                required
                                            />
                                        </div>
                                        <div className="col-md-3 mb-3">
                                            <label className="form-label tc-6533 bold-text">Country</label>
                                            <select
                                                name="country"
                                                className="form-select"
                                                value={formData.country}
                                                onChange={handleInputChange}
                                                required
                                            >
                                                <option value="">Select Country</option>
                                                {COUNTRIES.map(country => (
                                                    <option key={country} value={country}>{country}</option>
                                                ))}
                                            </select>
                                        </div>
                                    </div>
                                </div>

                                {/* Payment Method - Stripe Integration */}
                                <div className="store-card fill-card mb-4">
                                    <h3 className="tc-6533 bold-text mb-4">Payment Method</h3>
                                    
                                    {!showStripeForm ? (
<<<<<<< HEAD
                                        <div className="alert alert-info border-0 d-flex align-items-start">
                                            <svg width="24" height="24" viewBox="0 0 24 24" fill="currentColor" className="me-2 mt-1">
                                                <path d="M12,1L3,5V11C3,16.55 6.84,21.74 12,23C17.16,21.74 21,16.55 21,11V5L12,1M10,17L6,13L7.41,11.59L10,14.17L16.59,7.58L18,9L10,17Z"/>
                                            </svg>
                                            <div>
                                                <strong>Secure Payment with Stripe</strong>
                                                <p className="mb-0 small">
                                                    Click "Proceed to Payment" below to securely enter your payment details. We accept all major credit and debit cards.
                                                </p>
                                            </div>
                                        </div>
                                    ) : (
                                        <div>
                                            {clientSecret && (
                                                <StripeProvider clientSecret={clientSecret}>
                                                    <StripeCheckoutForm
                                                        amount={total}
                                                        currency="usd"
                                                        onSuccess={handlePaymentSuccess}
                                                        onError={handlePaymentError}
                                                    />
                                                </StripeProvider>
                                            )}
=======
                                        <div className="text-center py-4">
                                            <p className="tc-6533 mb-3">
                                                Complete your shipping information above, then proceed to payment.
                                            </p>
                                            <div className="d-flex align-items-center justify-content-center mb-3">
                                                <svg width="24" height="24" viewBox="0 0 24 24" className="me-2" fill="currentColor">
                                                    <path d="M12,1L3,5V11C3,16.55 6.84,21.74 12,23C17.16,21.74 21,16.55 21,11V5L12,1M10,17L6,13L7.41,11.59L10,14.17L16.59,7.58L18,9L10,17Z"/>
                                                </svg>
                                                <span className="tc-6533">Secured by Stripe</span>
                                            </div>
                                            <small className="text-muted">
                                                We accept all major credit and debit cards
                                            </small>
>>>>>>> 332c740b
                                        </div>
                                    ) : (
                                        <StripeProvider>
                                            <StripeCheckout
                                                clientSecret={clientSecret}
                                                onSuccess={handlePaymentSuccess}
                                                onError={handlePaymentError}
                                                amount={total}
                                                currency="gbp"
                                                returnUrl={`${window.location.origin}/order-confirmation`}
                                            />
                                        </StripeProvider>
                                    )}
                                </div>

                                {/* Order Options 
                                <div className="store-card fill-card mb-4">
                                    <div className="form-check">
                                        <input
                                            className="form-check-input"
                                            type="checkbox"
                                            name="newsletter"
                                            id="newsletter"
                                            checked={formData.newsletter}
                                            onChange={handleInputChange}
                                        />
                                        <label className="form-check-label tc-6533" htmlFor="newsletter">
                                            Subscribe to our newsletter for exclusive deals
                                        </label>
                                    </div>
                                </div>
                                */}
                            </div>
                        </div>

                        {/* Order Summary */}
                        <div className="col-lg-4">
                            <div className="store-card fill-card">
                                <h3 className="tc-6533 bold-text mb-4">Order Summary</h3>
                                
                                {/* Order Items */}
                                <div className="mb-4">
                                    {cartItems.map((item) => {
                                        const product = item.product || {};
                                        const options = item.options || {};
                                        const optionsText = Object.entries(options).map(([key, value]) => value).join(', ');
                                        
                                        return (
                                            <div key={item._id} className="d-flex align-items-center mb-3">
                                                <img
                                                    src={product.primaryImage?.url || product.images?.[0]?.url || 'img/placeholder.jpg'}
                                                    className="rounded me-3"
                                                    alt={product.name || 'Product'}
                                                    width="50"
                                                    height="50"
                                                />
                                                <div className="flex-grow-1">
                                                    <h6 className="tc-6533 mb-1">{product.name}</h6>
                                                    {optionsText && <small className="tc-6533">{optionsText}</small>}
                                                    <small className="tc-6533 d-block">Qty: {item.quantity}</small>
                                                </div>
                                                <span className="tc-6533 bold-text">${(item.price * item.quantity).toFixed(2)}</span>
                                            </div>
                                        );
                                    })}
                                </div>

                                {/* Pricing */}
                                <div className="mb-4">
                                    <div className="d-flex justify-content-between mb-2">
                                        <span className="tc-6533">Subtotal:</span>
                                        <span className="tc-6533">${subtotal.toFixed(2)}</span>
                                    </div>
                                    <div className="d-flex justify-content-between mb-2">
                                        <span className="tc-6533">Shipping:</span>
                                        <span className="tc-6533">FREE</span>
                                    </div>
                                    <div className="d-flex justify-content-between mb-3">
                                        <span className="tc-6533">Tax (VAT):</span>
                                        <span className="tc-6533">${tax.toFixed(2)}</span>
                                    </div>
                                    <hr />
                                    <div className="d-flex justify-content-between mb-4">
                                        <span className="tc-6533 bold-text h5">Total:</span>
                                        <span className="tc-2101 bold-text h5">${total.toFixed(2)}</span>
                                    </div>
                                </div>

<<<<<<< HEAD
                                {/* Proceed to Payment Button (only show if Stripe form not visible) */}
                                {!showStripeForm && (
=======
                                {/* Complete Order Button */}
                                {!showStripeForm ? (
>>>>>>> 332c740b
                                    <button
                                        type="submit"
                                        className="btn btn-c-2101 btn-rd btn-lg w-100 mb-3"
                                        onClick={handleSubmit}
<<<<<<< HEAD
                                        disabled={isProcessing || cartItems.length === 0}
                                    >
                                        {isProcessing ? 'Initializing Payment...' : `Proceed to Payment - $${total.toFixed(2)}`}
                                    </button>
=======
                                        disabled={isCreatingIntent}
                                    >
                                        {isCreatingIntent ? (
                                            <div className="d-flex align-items-center justify-content-center">
                                                <div className="spinner-border spinner-border-sm me-2" role="status">
                                                    <span className="visually-hidden">Loading...</span>
                                                </div>
                                                Preparing Payment...
                                            </div>
                                        ) : (
                                            'Proceed to Payment'
                                        )}
                                    </button>
                                ) : (
                                    <div className="alert alert-info">
                                        <small>Complete payment using the form above</small>
                                    </div>
>>>>>>> 332c740b
                                )}

                                {/* Security Notice */}
                                <div className="text-center">
                                    <div className="d-flex align-items-center justify-content-center mb-2">
                                        <svg width="16" height="16" viewBox="0 0 24 24" fill="green" className="me-2">
                                            <path d="M12,1L3,5V11C3,16.55 6.84,21.74 12,23C17.16,21.74 21,16.55 21,11V5L12,1M10,17L6,13L7.41,11.59L10,14.17L16.59,7.58L18,9L10,17Z"/>
                                        </svg>
                                        <small className="tc-6533">Secure SSL Encryption</small>
                                    </div>
                                    <small className="tc-6533 text-muted">
                                        Your payment information is encrypted and secure
                                    </small>
                                </div>
                            </div>
                        </div>
                    </div>
                </div>
            </div>
        </div>
    );
};

export default PaymentPage;
<|MERGE_RESOLUTION|>--- conflicted
+++ resolved
@@ -1,6 +1,5 @@
 import React, { useState, useEffect } from 'react';
 import { Link, useNavigate } from 'react-router-dom';
-<<<<<<< HEAD
 import { useAuth, useCart } from '../context';
 import userService from '../api/services/userService';
 import orderService from '../api/services/orderService';
@@ -58,22 +57,6 @@
         addresses: []
     });
     
-=======
-import StripeProvider from '../components/Payment/StripeProvider';
-import StripeCheckout from '../components/Payment/StripeCheckout';
-import stripePaymentService from '../api/services/stripePaymentService';
-
-const PaymentPage = () => {
-    const navigate = useNavigate();
-    const [paymentMethod, setPaymentMethod] = useState('stripe');
-    const [showImportOptions, setShowImportOptions] = useState(false);
-    const [selectedAddress, setSelectedAddress] = useState('');
-    const [notification, setNotification] = useState({ show: false, message: '', type: '' });
-    const [clientSecret, setClientSecret] = useState('');
-    const [isCreatingIntent, setIsCreatingIntent] = useState(false);
-    const [paymentIntentId, setPaymentIntentId] = useState('');
-    const [showStripeForm, setShowStripeForm] = useState(false);
->>>>>>> 332c740b
     const [formData, setFormData] = useState({
         // Billing Info
         firstName: '',
@@ -260,7 +243,6 @@
         }));
     };
 
-<<<<<<< HEAD
     const handleSubmit = async (e) => {
         e.preventDefault();
         
@@ -272,99 +254,6 @@
             });
             return;
         }
-=======
-    // Create payment intent when ready to pay
-    const createPaymentIntent = async () => {
-        setIsCreatingIntent(true);
-        try {
-            const response = await stripePaymentService.createPaymentIntent({
-                amount: total,
-                currency: 'gbp',
-                metadata: {
-                    orderType: 'product_purchase',
-                    itemCount: cartItems.length
-                }
-            });
-            
-            setClientSecret(response.data.clientSecret);
-            setPaymentIntentId(response.data.paymentIntentId);
-            setShowStripeForm(true);
-            console.log('✅ Payment intent created:', response.data.paymentIntentId);
-            showNotification('Payment form ready!', 'success');
-        } catch (error) {
-            console.error('❌ Failed to create payment intent:', error);
-            showNotification('Failed to initialize payment. Please try again.', 'error');
-        } finally {
-            setIsCreatingIntent(false);
-        }
-    };
-
-    const handlePaymentSuccess = async (paymentIntent) => {
-        console.log('✅ Payment succeeded:', paymentIntent);
-        
-        try {
-            // Create order after successful payment
-            const orderData = {
-                paymentIntentId: paymentIntent.id,
-                items: cartItems,
-                shippingAddress: {
-                    firstName: formData.firstName,
-                    lastName: formData.lastName,
-                    address: formData.address,
-                    city: formData.city,
-                    postcode: formData.postcode,
-                    country: formData.country
-                },
-                contactInfo: {
-                    email: formData.email,
-                    phone: formData.phone
-                },
-                totals: {
-                    subtotal,
-                    shipping,
-                    tax,
-                    total
-                }
-            };
-            
-            const orderResponse = await stripePaymentService.processOrder(orderData);
-            console.log('✅ Order created:', orderResponse);
-            
-            showNotification('Order placed successfully!', 'success');
-            
-            // Redirect to success page
-            setTimeout(() => {
-                navigate(`/order-confirmation/${orderResponse.data.orderId || 'success'}`);
-            }, 1500);
-        } catch (error) {
-            console.error('❌ Failed to create order:', error);
-            showNotification('Payment succeeded but failed to create order. Please contact support.', 'error');
-        }
-    };
-
-    const handlePaymentError = (error) => {
-        console.error('❌ Payment failed:', error);
-        showNotification(`Payment failed: ${error.message}`, 'error');
-    };
-
-    const handleSubmit = (e) => {
-        e.preventDefault();
-        
-        // Validate form data
-        if (!formData.firstName || !formData.lastName || !formData.email || !formData.phone) {
-            showNotification('Please fill in all contact information', 'error');
-            return;
-        }
-        
-        if (!formData.address || !formData.city || !formData.postcode) {
-            showNotification('Please fill in all shipping address fields', 'error');
-            return;
-        }
-        
-        // Create payment intent and show Stripe form
-        createPaymentIntent();
-    };
->>>>>>> 332c740b
 
         if (!formData.address || !formData.city || !formData.postcode || !formData.country) {
             setToast({
@@ -829,7 +718,6 @@
                                     <h3 className="tc-6533 bold-text mb-4">Payment Method</h3>
                                     
                                     {!showStripeForm ? (
-<<<<<<< HEAD
                                         <div className="alert alert-info border-0 d-flex align-items-start">
                                             <svg width="24" height="24" viewBox="0 0 24 24" fill="currentColor" className="me-2 mt-1">
                                                 <path d="M12,1L3,5V11C3,16.55 6.84,21.74 12,23C17.16,21.74 21,16.55 21,11V5L12,1M10,17L6,13L7.41,11.59L10,14.17L16.59,7.58L18,9L10,17Z"/>
@@ -853,21 +741,6 @@
                                                     />
                                                 </StripeProvider>
                                             )}
-=======
-                                        <div className="text-center py-4">
-                                            <p className="tc-6533 mb-3">
-                                                Complete your shipping information above, then proceed to payment.
-                                            </p>
-                                            <div className="d-flex align-items-center justify-content-center mb-3">
-                                                <svg width="24" height="24" viewBox="0 0 24 24" className="me-2" fill="currentColor">
-                                                    <path d="M12,1L3,5V11C3,16.55 6.84,21.74 12,23C17.16,21.74 21,16.55 21,11V5L12,1M10,17L6,13L7.41,11.59L10,14.17L16.59,7.58L18,9L10,17Z"/>
-                                                </svg>
-                                                <span className="tc-6533">Secured by Stripe</span>
-                                            </div>
-                                            <small className="text-muted">
-                                                We accept all major credit and debit cards
-                                            </small>
->>>>>>> 332c740b
                                         </div>
                                     ) : (
                                         <StripeProvider>
@@ -956,41 +829,16 @@
                                     </div>
                                 </div>
 
-<<<<<<< HEAD
                                 {/* Proceed to Payment Button (only show if Stripe form not visible) */}
                                 {!showStripeForm && (
-=======
-                                {/* Complete Order Button */}
-                                {!showStripeForm ? (
->>>>>>> 332c740b
                                     <button
                                         type="submit"
                                         className="btn btn-c-2101 btn-rd btn-lg w-100 mb-3"
                                         onClick={handleSubmit}
-<<<<<<< HEAD
                                         disabled={isProcessing || cartItems.length === 0}
                                     >
                                         {isProcessing ? 'Initializing Payment...' : `Proceed to Payment - $${total.toFixed(2)}`}
                                     </button>
-=======
-                                        disabled={isCreatingIntent}
-                                    >
-                                        {isCreatingIntent ? (
-                                            <div className="d-flex align-items-center justify-content-center">
-                                                <div className="spinner-border spinner-border-sm me-2" role="status">
-                                                    <span className="visually-hidden">Loading...</span>
-                                                </div>
-                                                Preparing Payment...
-                                            </div>
-                                        ) : (
-                                            'Proceed to Payment'
-                                        )}
-                                    </button>
-                                ) : (
-                                    <div className="alert alert-info">
-                                        <small>Complete payment using the form above</small>
-                                    </div>
->>>>>>> 332c740b
                                 )}
 
                                 {/* Security Notice */}
